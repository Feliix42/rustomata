--- conflicted
+++ resolved
@@ -6,13 +6,8 @@
 [dependencies]
 clap = "2.19"
 integeriser = { git = "https://github.com/tud-fop/rust-integeriser.git" }
-<<<<<<< HEAD
-log_domain = { git = "https://github.com/tud-fop/rust-log-domain.git" }
-nom = "^2.2"
-=======
 log_domain = "0.4.0"
 nom = "^3.2"
->>>>>>> 9884849f
 num-traits = "0.1.41"
 rand = "0.3.16"
 time = "0.1.38"
