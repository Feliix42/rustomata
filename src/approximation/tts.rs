--- conflicted
+++ resolved
@@ -54,13 +54,7 @@
                     current_val: vec![current_val.clone(), old_val.clone()],
                     new_val: vec![new_val.clone()],
                 }
-<<<<<<< HEAD
-                self.trans_map.get_mut(&t2).unwrap().push(t.clone());
-                t2
-            }
-=======
             },
->>>>>>> c10e2ae8
         }
     }
 
