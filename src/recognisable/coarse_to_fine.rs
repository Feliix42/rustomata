--- conflicted
+++ resolved
@@ -145,40 +145,4 @@
             }
         }
     }
-<<<<<<< HEAD
-}
-
-#[test]
-fn test_coarse_to_fine_recogniser() {
-    use approximation::relabel::RlbElement;
-    use approximation::tts::TTSElement;
-    use approximation::equivalence_classes::EquivalenceClass;
-    use log_domain::LogDomain;
-    use pmcfg::{PMCFG, PMCFGRule};
-    use tree_stack_automaton::{PosState, TreeStackAutomaton};
-
-    let pmcfg: PMCFG<String, String, LogDomain<f64>>
-        = r"initial: [S]
-            S → [[Var 0 0, Var 1 0, Var 0 1, Var 1 1]] (A, B)   # 1
-            A → [[T a, Var 0 0],  [T c, Var 0 1]     ] (A   )   # 0.2
-            A → [[],  []                             ] (    )   # 0.8
-            B → [[T b, Var 0 0],  [T d, Var 0 1]     ] (B   )   # 0.2
-            B → [[],  []                             ] (    )   # 0.8".parse().unwrap();
-
-    let automaton = TreeStackAutomaton::from(pmcfg);
-
-    let tts = TTSElement::new();
-
-    let e: EquivalenceClass<String, String> = "0 [A, B]\n1 [*]".parse().unwrap();
-    let f = |ps: &PosState<_>| ps.map(|r: &PMCFGRule<_, _, _>| r.map_nonterminals(|nt| e.project(nt)));
-    let rlb = RlbElement::new(&f);
-
-    let recogniser = coarse_to_fine_recogniser!(automaton; tts, rlb);
-
-    assert_ne!(
-        recogniser.recognise("a b b c d d".split_whitespace().map(|x| x.to_string()).collect()).next(),
-        None
-    );
-=======
->>>>>>> 005fe4ca
 }