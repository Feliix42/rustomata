--- conflicted
+++ resolved
@@ -1,8 +1,9 @@
 pub mod agenda;
-<<<<<<< HEAD
 pub mod partition;
 pub mod push_down;
 pub mod integerisable;
+pub mod parsing;
+pub mod tree;
 
 use fnv::{FnvHashMap, FnvHashSet};
 
@@ -36,10 +37,4 @@
     let t1 = PreciseTime::now();
     
     (result, t0.to(t1))
-}
-=======
-pub mod integerisable;
-pub mod parsing;
-pub mod push_down;
-pub mod tree;
->>>>>>> 005fe4ca
+}