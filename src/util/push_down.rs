<<<<<<< HEAD
use integeriser::{HashIntegeriser, Integeriser};
use integerisable::Integerisable1;
=======
>>>>>>> 005fe4ca
use std::hash::Hash;
use std::ops::Deref;
use std::rc::Rc;
use std::vec::IntoIter;

use integeriser::{HashIntegeriser, Integeriser};
use util::integerisable::Integerisable1;

#[derive(Debug, Clone, PartialOrd, Ord)]
pub enum Pushdown<A> {
    Empty,
    Cons { value: A, below: Rc<Pushdown<A>> },
}

impl<A: PartialEq> PartialEq for Pushdown<A> {
    fn eq(&self, other: &Self) -> bool {
        match (self, other) {
            (&Pushdown::Empty, &Pushdown::Empty) => true,
            (&Pushdown::Cons { value: ref a1, below: ref b1},
             &Pushdown::Cons { value: ref a2, below: ref b2}) => {
                a1 == a2 && (Rc::ptr_eq(b1, b2) || b1 == b2)
            },
            _ => false,
        }
    }
}

impl<A: Eq> Eq for Pushdown<A> {}

impl<A> Pushdown<A> {
    /// Creates an empty `Pushdown`.
    pub fn new() -> Pushdown<A> {
        Pushdown::Empty
    }

    /// Pushes an `a: A` on top of the `Pushdown`.
    pub fn push(self, a: A) -> Self {
        Pushdown::Cons { value: a, below: Rc::new(self) }
    }

    /// Replaces the top-most symbol of the `Pushdown` and returns the result.
    /// If the `Pushdown` is empty, then it is returned unchanged.
    pub fn set(self, a: A) -> Result<Self, Self> {
        match self {
            Pushdown::Empty => Err(Pushdown::Empty),
            Pushdown::Cons { below, .. } => Ok(Pushdown::Cons { value: a, below }),
        }
    }

    /// Returns `true` iff the `Pushdown` is empty.
    pub fn is_empty(&self) -> bool {
        match *self {
            Pushdown::Empty => true,
            _ => false,
        }
    }

<<<<<<< HEAD
    /// Applies a function `FnMut(&A) -> B`to every node in a `Pushdown<A>`.
=======
    /// Applies a function `FnMut(&A) -> B` to every node in a `Pushdown<A>`.
>>>>>>> 005fe4ca
    pub fn map<F, B>(&self, f: &mut F) -> Pushdown<B>
        where F: FnMut(&A) -> B,
    {
        match *self {
            Pushdown::Empty => Pushdown::Empty,
            Pushdown::Cons { ref value, ref below } =>
                Pushdown::Cons {
                    value: f(value),
                    below: Rc::new(below.map(f)),
                },
        }
    }
}

impl<A: Clone> Pushdown<A> {
    /// Removes the top-most symbol of the `Pushdown` and returns it together with the resulting `Pushdown`.
    /// If the `Pushdown` is empty, then it is returned unchanged.
    pub fn pop(self) -> Result<(Self, A), Self> {
        match self {
            Pushdown::Empty => Err(Pushdown::Empty),
            Pushdown::Cons { value, below } => Ok((below.deref().clone(), value)),
        }
    }

    /// Returns `Some` clone of the top-most symbol of the `Pushdown` if the `Pushdown` is not empty.
    pub fn peek(&self) -> Option<A> {
        match *self {
            Pushdown::Empty => None,
            Pushdown::Cons { ref value, .. } => Some(value.clone()),
        }
    }

    pub fn to_vec(&self) -> Vec<A> {
        let mut current = self;
        let mut res = Vec::new();
        loop {
            match *current {
                Pushdown::Empty => break,
                Pushdown::Cons { ref value, ref below } => {
                    res.push(value.clone());
                    current = below;
                },
            }
        }
        res.reverse();
        res
    }

    pub fn iter(&self) -> IntoIter<A> {
        self.to_vec().into_iter()
    }
}

impl<A> Default for Pushdown<A> {
    fn default() -> Self {
        Self::new()
    }
}

impl<'a, A: Clone> From<&'a [A]> for Pushdown<A> {
    fn from(vec: &'a [A]) -> Self {
        let mut res = Pushdown::new();
        for a in vec.iter() {
            res = res.push(a.clone());
        }
        res
    }
}

impl<A: Clone> Into<Vec<A>> for Pushdown<A> {
    fn into(self) -> Vec<A> {
        let mut current = self;
        let mut res = Vec::new();
        loop {
            match current {
                Pushdown::Empty => break,
                Pushdown::Cons { value, below } => {
                    res.push(value);
                    current = below.deref().clone();
                },
            }
        }
        res.reverse();
        res
    }
}

impl<A: Clone + Eq + Hash> Integerisable1 for Pushdown<A> {
    type AInt = Pushdown<usize>;
    type I = HashIntegeriser<A>;

    fn integerise(&self, integeriser: &mut Self::I) -> Self::AInt {
        self.map(&mut |v| integeriser.integerise(v.clone()))
    }

    fn un_integerise(aint: &Self::AInt, integeriser: &Self::I) -> Self {
        aint.map(&mut |&v| integeriser.find_value(v).unwrap().clone())
    }
}

<<<<<<< HEAD
#[test]
fn test_pushdown() {
    assert_eq!(Pushdown::new().push(1).push(2).push(3).push(4).pop().unwrap().0,
               Pushdown::from(vec![1,2,3].as_slice()));
=======
#[cfg(test)]
pub mod tests {
    use super::*;

    #[test]
    fn test_pushdown_legal_operations_correctness() {
        assert_eq!(
            Pushdown::from(vec![1, 2].as_slice()),
            Pushdown::new().push(1).push(1).set(2).unwrap().push(3).pop().unwrap().0
        );
    }

    #[test]
    fn test_pushdown_illegal_operations_on_empty() {
        if let Ok(_) = Pushdown::<u8>::new().pop() {
            panic!("Popping an empty pushdown didn't yield an error!");
        }

        if let Some(_) = Pushdown::<u8>::new().peek() {
            panic!("Peeking an empty pushdown didn't yield an error!");
        }
    }

    #[test]
    fn test_pushdown_eq() {
        let pushdown1 = Pushdown::new().push(1).push(2);
        let pushdown2 = Pushdown::new().push(1).push(2);
        assert_eq!(pushdown1, pushdown2);
        assert_eq!(pushdown1, pushdown1.clone());
>>>>>>> 005fe4ca

        let pushdown1 = pushdown1.push(3);
        assert_ne!(pushdown1, pushdown2);

        let pushdown2 = pushdown2.push(3);
        assert_eq!(pushdown1, pushdown2);
    }

    #[test]
    fn test_pushdown_push_inverse() {
        assert_eq!(
            Pushdown::new(),
            Pushdown::new().push(1).pop().unwrap().0
        )
    }

    #[test]
    fn test_pushdown_map_correctness() {
        let pushdown = Pushdown::new().push(1).push(2).push(3);

        assert_eq!(
            Pushdown::new().push(2).push(4).push(6),
            pushdown.map(&mut |x| x * 2)
        );
    }

    #[test]
    fn test_pushdown_map_inverse() {
        let pushdown = Pushdown::new().push(1).push(2).push(3);
        let mapped_pushdown = pushdown.map(&mut |x| x * 2);

        assert_eq!(
            pushdown,
            mapped_pushdown.map(&mut |x| x / 2)
        );
    }

    #[test]
    fn test_pushdown_to_vec_correctness() {
        let pushdown = Pushdown::new().push(1).push(2).push(3);

        assert_eq!(
            vec![1, 2, 3],
            pushdown.to_vec()
        );
    }

    #[test]
    fn test_pushdown_to_vec_inverse() {
        let pushdown = Pushdown::new().push(1).push(2).push(3);

        assert_eq!(
            pushdown,
            Pushdown::from(pushdown.to_vec().as_slice())
        );
    }

    #[test]
    fn test_pushdown_integerise_inverse() {
        let pushdown = Pushdown::new().push(1).push(2).push(3);
        let mut integeriser = HashIntegeriser::new();
        let integerised_pushdown = pushdown.integerise(&mut integeriser);

        assert_eq!(
            pushdown,
            Pushdown::un_integerise(&integerised_pushdown, &integeriser)
        );
    }
}
<|MERGE_RESOLUTION|>--- conflicted
+++ resolved
@@ -1,8 +1,3 @@
-<<<<<<< HEAD
-use integeriser::{HashIntegeriser, Integeriser};
-use integerisable::Integerisable1;
-=======
->>>>>>> 005fe4ca
 use std::hash::Hash;
 use std::ops::Deref;
 use std::rc::Rc;
@@ -60,11 +55,7 @@
         }
     }
 
-<<<<<<< HEAD
-    /// Applies a function `FnMut(&A) -> B`to every node in a `Pushdown<A>`.
-=======
     /// Applies a function `FnMut(&A) -> B` to every node in a `Pushdown<A>`.
->>>>>>> 005fe4ca
     pub fn map<F, B>(&self, f: &mut F) -> Pushdown<B>
         where F: FnMut(&A) -> B,
     {
@@ -165,12 +156,6 @@
     }
 }
 
-<<<<<<< HEAD
-#[test]
-fn test_pushdown() {
-    assert_eq!(Pushdown::new().push(1).push(2).push(3).push(4).pop().unwrap().0,
-               Pushdown::from(vec![1,2,3].as_slice()));
-=======
 #[cfg(test)]
 pub mod tests {
     use super::*;
@@ -200,7 +185,6 @@
         let pushdown2 = Pushdown::new().push(1).push(2);
         assert_eq!(pushdown1, pushdown2);
         assert_eq!(pushdown1, pushdown1.clone());
->>>>>>> 005fe4ca
 
         let pushdown1 = pushdown1.push(3);
         assert_ne!(pushdown1, pushdown2);
