--- conflicted
+++ resolved
@@ -38,8 +38,6 @@
     }
 }
 
-<<<<<<< HEAD
-=======
 fn test_relabel_pushdown() {
 
     //create (and test) initial push down automata
@@ -72,7 +70,6 @@
 }
 
 
->>>>>>> 8c404693
 fn main() {
     let matches
         = App::new("rustomata")
