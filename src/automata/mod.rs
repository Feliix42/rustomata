--- conflicted
+++ resolved
@@ -73,16 +73,10 @@
 impl<'a, C: Ord + Clone + Debug, R: Ord + Clone + Debug, K: Hash + Eq> Iterator for Recogniser<'a, C, R, K> {
     type Item = (C, Vec<R>);
 
-<<<<<<< HEAD
     fn next(&mut self) -> Option<(C, Vec<R>)> {
         let mut i = 0;
         while let Some((c, run)) = self.agenda.pop() {
             i = i + 1;
-=======
-
-    fn next(&mut self) -> Option<(Vec<R>, C)> {
-        while let Some((run, c)) = self.agenda.pop() {
->>>>>>> e6773c25
             for rs in self.filtered_rules.get(&(self.configuration_characteristic)(&c)) {
                 for r in rs {
                     for c1 in (self.apply)(&c, &r) {
