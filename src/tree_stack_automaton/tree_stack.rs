use std::cmp::Ordering;
use std::collections::BTreeMap;
use std::fmt;
use std::rc::Rc;
use std::hash::Hash;
use util::integerisable::Integerisable1;
use integeriser::{HashIntegeriser, Integeriser};

/// upside-down tree with a designated position (the *stack pointer*) and *nodes* of type `a`.
#[derive(Clone, Debug)]
pub struct TreeStack<A> {
    parent: Option<(usize, Rc<TreeStack<A>>)>,
    value: A,
    children: Vec<Option<Rc<TreeStack<A>>>>,
}

impl<A> TreeStack<A> {
    /// Creates a new `TreeStack<A>` with root label `a`.
    pub fn new(a: A) -> Self {
        TreeStack { value: a, children: Vec::new(), parent: None }
    }

    /// Applies a function `Fn(&A) -> B`to every node in a `TreeStack<A>`.
    pub fn map<F, B>(&self, f: &mut F) -> TreeStack<B>
        where F: FnMut(&A) -> B,
    {
        let new_value = f(&self.value);
        let new_parent = match self.parent {
            Some((i, ref p)) => Some((i, Rc::new(p.map(f)))),
            None => None,
        };
        let new_children = self.children.iter().map(|o| o.clone().map(|v| Rc::new(v.map(f)))).collect();
        TreeStack { parent: new_parent, value: new_value, children: new_children }
    }

    /// Returns `True` if the stack pointer points to the bottom node.
    pub fn is_at_bottom(&self) -> bool {
        self.parent.is_none()
    }

    /// Returns a reference to label of the current node.
    pub fn current_symbol(&self) -> &A {
        &self.value
    }

    /// Replaces the current value by the given value.
    pub fn set(mut self, a: A) -> Self {
        self.value = a;
        self
    }

    /// Writes a value to the specified child position (if the child position is vacant) and returns the resulting `TreeStack` in an `Ok`.
    /// Returns the unmodified `TreeStack` in an `Err` otherwise.
    pub fn push(mut self, n: usize, a: A) -> Result<Self, Self> {
        if n >= self.children.len() {
            let len = n - self.children.len() + 1;
            let filler = &mut vec![None; len];
            self.children.append(filler);
        }

        if self.children[n].is_none() {
            Ok(TreeStack { value: a,
                           children: Vec::new(),
                           parent: Some((n, Rc::new(self))) })
        } else {
            Err(self)
        }
    }

    /// Writes a value in the first free child position.
    pub fn push_next(self, a: A) -> Self {
        let index = {
            match self.children.iter().enumerate().filter(| &(_i,e) | e.is_none()).next() {
                None => self.children.len(),
                Some((i,_)) => i
            }
        };

        match self.push(index, a) {
            Ok(t) => t,
            _ => panic!("tree_stack.rs: could not push into index {}", index)
        }
    }
}

impl<A: Clone + fmt::Display> fmt::Display for TreeStack<A> {
    fn fmt(&self, f: &mut fmt::Formatter) -> fmt::Result {
        let (tree, pointer) = self.to_tree();

        for (path, value) in tree.iter() {
            let mut line1 = String::from(" ");
            let mut line2 = String::from(if path.eq(&pointer) {
                "*"
            } else {
                " "
            });

            match path.last() {
                Some(child_num) => {
                    for _ in 0..path.len() - 1 {
                        line1.push_str("| ");
                        line2.push_str("| ");
                    }

                    line1.push_str("|");
                    line2.push_str(&format!("+-{}: {}", child_num, value));
                },
                None => line2.push_str(&value.to_string()),
            }

            write!(f, "{}\n{}\n", line1, line2)?
        }

        Ok(())
    }
}

impl<A: Clone> TreeStack<A> {
    /// Goes up to a specific child position (if this position is occupied) and returns the resulting `TreeStack` in an `Ok`.
    /// Returns the unmodified `TreeStack` in an `Err` otherwise.
    pub fn up(mut self, n: usize) -> Result<Self, Self> {
        match {
            if self.children.len() > n {
                self.children.push(None);
                self.children.swap_remove(n)
            } else {
                None
            }
        } {
            Some(ref tn) => Ok(TreeStack { value: tn.value.clone(),
                                           children: tn.children.clone(),
                                           parent: Some((n, Rc::new(self))) }),
            _ => Err(self),
        }
    }

    /// Returns a `TreeStack` for every child position.
    pub fn ups(self) -> Vec<Self> {
        self.children.iter().enumerate().filter(| &(_i,e) | !e.is_none()).map(| (i,_e) | match self.clone().up(i) {
            Ok(t) => t,
            _ => panic!("tree_stack.rs: up failed")
        }).collect()
    }

    /// Goes down to the parent position (if there is one) and returns the resulting `TreeStack` in an `Ok`.
    /// Returns the unmodified `TreeStack` in an `Err` otherwise.
    pub fn down(mut self) -> Result<Self, Self> {
        match self.parent.take() {
            Some((n, pn)) => {
                let mut new_pch = pn.children.clone();
                new_pch[n] = Some(Rc::new(self));
                Ok(TreeStack { value: pn.value.clone(),
                               children: new_pch,
                               parent: pn.parent.clone() })
            },
            None => Err(self),
        }
    }
<<<<<<< HEAD

    /// Removes the current node if the list of children is empty.
    pub fn pop(self) -> Result<Self, Self> {
        if self.children.len() == 0 || self.children.iter().all(| pc | pc.is_none()) {
            match self.clone().down() {
                Err(t) => Err(t),
                Ok(t) => {
                    let (n, _) = self.parent.unwrap();
                    let mut cs = t.children;
                    cs.remove(n);
                    Ok(TreeStack{ value: t.value.clone(), children: cs, parent: t.parent.clone() })
                }
            }
        } else {
            Err(self)
        }
    }
}
=======
>>>>>>> 1a59b23f

    pub fn to_tree(&self) -> (BTreeMap<Vec<usize>, A>, Vec<usize>) {
        let mut tree_map = BTreeMap::new();
        let mut curr_path = Vec::new();

        if let Some((num, ref parent)) = self.parent {
            let (parent_map, parent_path) = parent.to_tree();
            curr_path = parent_path;
            curr_path.push(num);

            for (path, value) in parent_map.iter() {
                tree_map.insert(path.clone(), value.clone());
            }
        }

        tree_map.insert(curr_path.clone(), self.value.clone());

        for (num, maybe_child) in self.children.iter().enumerate() {
            if let &Some(ref child) = maybe_child {
                let (mut child_map, _) = child.to_tree();

                for (path, value) in child_map {
                    let mut new_path = curr_path.clone();
                    new_path.push(num);
                    new_path.append(&mut path.clone());
                    tree_map.insert(new_path, value.clone());
                }
            }
        }

        (tree_map, curr_path)
    }
}

impl<A: Clone + Eq + Hash> Integerisable1 for TreeStack<A> {
    type AInt = TreeStack<usize>;
    type I = HashIntegeriser<A>;

    fn integerise(&self, integeriser: &mut Self::I) -> Self::AInt {
        self.map(&mut move |v| integeriser.integerise(v.clone()))
    }

    fn un_integerise(aint: &Self::AInt, integeriser: &Self::I) -> Self {
        aint.map(&mut |&v| integeriser.find_value(v).unwrap().clone())
    }
}


impl<A: PartialEq> PartialEq for TreeStack<A> {
    fn eq(&self, other: &Self) -> bool {
        let comp = |p1, p2| Rc::ptr_eq(p1, p2) || p1 == p2;
        self.value == other.value
            && match (&self.parent, &other.parent) {
                (&Some((i1, ref p1)), &Some((i2, ref p2))) => i1 == i2 && comp(p1, p2),
                (&None, &None)                             => true,
                _                                          => false,
            }
            && self.children == other.children
    }
}

impl<A: Eq> Eq for TreeStack<A> {}

impl<A: PartialOrd> PartialOrd for TreeStack<A> {
    fn partial_cmp(&self, other: &Self) -> Option<Ordering> {
        match self.value.partial_cmp(&other.value) {
            None | Some(Ordering::Equal) =>
                match self.parent.partial_cmp(&other.parent) {
                    None | Some(Ordering::Equal) => self.children.partial_cmp(&other.children),
                    x => x,
                }
            x => x,
        }
    }
}

impl<A: Ord> Ord for TreeStack<A> {
    fn cmp(&self, other: &Self) -> Ordering {
        match self.value.cmp(&other.value) {
            Ordering::Equal =>
                match self.parent.cmp(&other.parent) {
                    Ordering::Equal => self.children.cmp(&other.children),
                    x => x,
                }
            x => x,
        }
    }
}

#[test]
fn test_tree_stack() {
    let mut ts: TreeStack<u8> = TreeStack::new(0);
    assert_eq!(&0, ts.current_symbol());

    ts = ts.push(1, 1).unwrap();
    assert_eq!(&1, ts.current_symbol());

    ts = ts.down().unwrap();
    assert_eq!(&0, ts.current_symbol());

    ts = ts.push(2, 2).unwrap();
    assert_eq!(&2, ts.current_symbol());

    ts = ts.down().unwrap();
    ts = ts.up(1).unwrap();
    assert_eq!(&1, ts.current_symbol());

    ts = ts.push(1, 11).unwrap();
    assert_eq!(&11, ts.current_symbol());

    ts = ts.down().unwrap();
    ts = ts.down().unwrap();
    ts = ts.up(2).unwrap();
    ts = ts.push(1, 21).unwrap();
    assert_eq!(&21, ts.current_symbol());

    ts = ts.down().unwrap();
    ts = ts.down().unwrap();

    println!("Display: {}", &ts);
    println!("Debug: {:?}", &ts);
}<|MERGE_RESOLUTION|>--- conflicted
+++ resolved
@@ -156,27 +156,6 @@
             None => Err(self),
         }
     }
-<<<<<<< HEAD
-
-    /// Removes the current node if the list of children is empty.
-    pub fn pop(self) -> Result<Self, Self> {
-        if self.children.len() == 0 || self.children.iter().all(| pc | pc.is_none()) {
-            match self.clone().down() {
-                Err(t) => Err(t),
-                Ok(t) => {
-                    let (n, _) = self.parent.unwrap();
-                    let mut cs = t.children;
-                    cs.remove(n);
-                    Ok(TreeStack{ value: t.value.clone(), children: cs, parent: t.parent.clone() })
-                }
-            }
-        } else {
-            Err(self)
-        }
-    }
-}
-=======
->>>>>>> 1a59b23f
 
     pub fn to_tree(&self) -> (BTreeMap<Vec<usize>, A>, Vec<usize>) {
         let mut tree_map = BTreeMap::new();
